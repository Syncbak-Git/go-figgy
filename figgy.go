//Package figgy provides tags for loading parameters from AWS Parameter Store
package figgy

import (
	"bytes"
	"encoding/json"
	"errors"
	"fmt"
	"reflect"
	"strconv"
	"strings"
	"text/template"
	"time"

	"github.com/aws/aws-sdk-go/aws"
	"github.com/aws/aws-sdk-go/service/ssm"
	"github.com/aws/aws-sdk-go/service/ssm/ssmiface"
)

// maxParameters is the maximum number of parameters that can be requested in a single call to GetParameters
const maxParameters = 10

var durationType reflect.Type = reflect.TypeOf(time.Duration(0))

type Unmarshaler interface {
	UnmarshalParameter(string) error
}

// InvalidTypeError descibes an invalid argument passed to Load.
type InvalidTypeError struct {
	Type reflect.Type
}

func (e *InvalidTypeError) Error() string {
	if e.Type == nil {
		return "nil type"
	}

	if e.Type.Kind() != reflect.Ptr {
		return "non-pointer Load(" + e.Type.String() + ")"
	}
	return "invalid type " + e.Type.String()
}

// TagParseError describes an invalid tag
type TagParseError struct {
	// Tag that failed to be fully parsed
	Tag string
	// Field metadata that the tag is parsed from
	Field string
}

func (e *TagParseError) Error() string {
	return "failed to parse tag [" + e.Tag + "] for field " + e.Field
}

// ConvertTypeError describes a value that failed to be set for a field
type ConvertTypeError struct {
	//Field that the value was being assigned to
	Field string
	// Type of value that couldn't be assigned
	Type string
	// Value that failed to be converted
	Value string
}

func (e *ConvertTypeError) Error() string {
	if e.Field != "" || e.Type != "" {
		return "failed to convert '" + e.Value + "' to " + e.Type + " for field " + e.Field
	}
	return "failed to convert '" + e.Value + "'"
}

// field represents parse struct fields tags and the underlying value
type field struct {
	key     string
	decrypt bool
	json    bool
	value   reflect.Value
	field   reflect.StructField
}

func newField(key string, decrypt bool) *field {
	return &field{
		key:     strings.TrimSpace(key),
		decrypt: decrypt,
	}
}

// Load AWS Parameter Store parameters based on the defined tags.
//
// When a source type is an array, it is assumed the parameter being loaded
// is a comma separated list.  The list will be split and converted to
// match the array's typing.
//
// You can ignore a field by using "-" for a fields tag.  Unexported fields are also ignored.
func Load(c ssmiface.SSMAPI, v interface{}) error {
	return LoadWithParameters(c, v, nil)
}

// LoadWithParameters loads AWS Parameter Store parameters based on the defined tags, performing parameter
// substitution on field tags using data-driven templates from "text/template".
//
// When a source type is an array, it is assumed the parameter being loaded
// is a comma separated list.  The list will be split and converted to
// match the array's typing.
//
// You can ignore a field by using "-" for a fields tag.  Unexported fields are also ignored.
func LoadWithParameters(c ssmiface.SSMAPI, v interface{}, data interface{}) error {
	rv := reflect.ValueOf(v)
	if rv.Kind() != reflect.Ptr || rv.IsNil() {
		return &InvalidTypeError{Type: reflect.TypeOf(v)}
	}
	t, err := walk(rv.Elem(), data)
	if err != nil {
		return err
	}
	return load(c, t)
}

// load fields from AWS Parameter Store
func load(c ssmiface.SSMAPI, f []*field) error {
	plain, decrypt := partitionFields(f, func(x *field) bool {
		return x.decrypt
	})
	err := batchIterateFields(plain, maxParameters, func(f []*field) error {
		return loadParameters(c, f, false)
	})
	if err != nil {
		return err
	}
	return batchIterateFields(decrypt, maxParameters, func(f []*field) error {
		return loadParameters(c, f, true)
	})
}

// in place half stable partition
func partitionFields(f []*field, suffix func(*field) bool) (p1, p2 []*field) {
	var i int
	for ; i < len(f); i++ {
		if suffix(f[i]) {
			break
		}
	}
	for j := i + 1; j < len(f); j++ {
		if !suffix(f[j]) {
			f[i], f[j] = f[j], f[i]
			i++
		}
	}
	return f[:i], f[i:]
}

func batchIterateFields(f []*field, batchSize int, g func([]*field) error) error {
	for i := 0; i < len(f); {
		j := i + batchSize
		if j > len(f) {
			j = len(f)
		}
		if err := g(f[i:j]); err != nil {
			return err
		}
<<<<<<< HEAD
		i = j
	}
	return nil
}

func loadParameters(c ssmiface.SSMAPI, f []*field, decrypt bool) error {
	params, err := getParameters(c, f, decrypt)
	if err != nil {
		return err
	}
	idx := indexParameters(params)
	for _, x := range f {
		p, ok := idx[x.key]
		if !ok {
			return fmt.Errorf("failed to load parameter for key '%s'", x.key)
		}
		err = set(x.value, aws.StringValue(p.Value))
=======
		err = set(x, *out.Parameter.Value)
>>>>>>> e061c338
		if err != nil {
			switch err := err.(type) {
			case *ConvertTypeError:
				//enrich the error with the field
				err.Field = x.field.Name
				return err
			}
			return err
		}
	}
	return nil
}

func getParameters(c ssmiface.SSMAPI, f []*field, decrypt bool) ([]*ssm.Parameter, error) {
	res, err := c.GetParameters(&ssm.GetParametersInput{
		Names:          parameterNames(f),
		WithDecryption: aws.Bool(decrypt),
	})
	if err != nil {
		return nil, err
	}
	if len(res.InvalidParameters) != 0 {
		return nil, fmt.Errorf("invalid parameters: %s",
			strings.Join(aws.StringValueSlice(res.InvalidParameters), ", "),
		)
	}
	return res.Parameters, nil
}

func parameterNames(f []*field) []*string {
	names := make([]*string, len(f))
	for i := range f {
		names[i] = aws.String(f[i].key)
	}
	return names
}

func indexParameters(params []*ssm.Parameter) map[string]*ssm.Parameter {
	idx := make(map[string]*ssm.Parameter, len(params))
	for _, p := range params {
		idx[aws.StringValue(p.Name)] = p
	}
	return idx
}

// walk the value recursively to initialize pointers and build a graph of fields and tag options
func walk(v reflect.Value, data interface{}) ([]*field, error) {
	p := make([]*field, 0)
	t := v.Type()
	for i := 0; i < v.NumField(); i++ {
		fv := v.Field(i)
		ft := t.Field(i)
		// ignore unexported field
		if ft.PkgPath != "" {
			continue
		}
		// handles initializing a ptr and gets the underlying value to operate on
		if fv.Kind() == reflect.Ptr {
			fv.Set(reflect.New(fv.Type().Elem()))
			fv = reflect.Indirect(fv)
		}
		pf, err := tag(ft, data)
		if err != nil {
			return nil, err
		}
		if pf != nil {
			pf.field = ft
			pf.value = fv
			p = append(p, pf)
		} else {
			// only walk down embedded structs with no 'ssm' tag
			switch fv.Kind() {
			case reflect.Struct:
				tags, err := walk(fv, data)
				if err != nil {
					return nil, err
				}
				p = append(p, tags...)
				continue
			}
		}
	}
	return p, nil
}

// tag parses the ssm tag from a given field
func tag(f reflect.StructField, data interface{}) (*field, error) {
	t := f.Tag.Get("ssm")
	if t == "" || t == "-" {
		return nil, nil
	}
	o := strings.Split(t, ",")
	fld := newField(strings.TrimSpace(o[0]), false)
	if fld.key == "" {
		return nil, &TagParseError{Tag: t, Field: f.Name}
	}
	tpl, err := template.New(fld.key).Parse(fld.key)
	if err == nil {
		b := &bytes.Buffer{}
		err = tpl.Execute(b, data)
		if err == nil {
			fld.key = b.String()
		}
	}
	for _, option := range o[1:] {
		switch strings.TrimSpace(option) {
		case "decrypt":
			fld.decrypt = true
		case "json":
			fld.json = true
		}
	}
	return fld, nil
}

// set will attempt to set the underlying value based on the value's type
func set(f *field, s string) error {
	v := f.value
	if !v.CanSet() {
		return errors.New(v.Type().String() + " cannot be set")
	}
	if u := unmarshaler(v); u != nil {
		if f.json {
			return fmt.Errorf("cannot use 'json' option on a type with a custom unmarshaller: %s %s", f.field.Name, f.field.Type.String())
		}
		return u.UnmarshalParameter(s)
	}
	if f.json {
		return setJSON(f, s)
	}
	// special case with time.Duration and assignable types
	if v.Type().AssignableTo(durationType) {
		if p, err := time.ParseDuration(s); err == nil {
			v.Set(reflect.ValueOf(p))
			return nil
		}
	}
	switch v.Kind() {
	// handles the case data types are wrapped in other constructs, EG slices
	case reflect.Ptr:
		// create new pointer to a zero value
		new := reflect.New(v.Type().Elem())
		set(&field{value: new.Elem()}, s)
		// assign new pointer
		v.Set(new)
		break
	case reflect.Slice:
		// we assume the list is separated by commas
		l := strings.Split(s, ",")
		sz := len(l)
		v.Set(reflect.MakeSlice(v.Type(), sz, sz))
		for i, w := range l {
			set(&field{value: v.Index(i)}, w)
		}
		break
	case reflect.String:
		v.SetString(s)
		break
	case reflect.Bool:
		n, err := strconv.ParseBool(s)
		if err != nil {
			return &ConvertTypeError{
				Type:  v.Type().String(),
				Value: s,
			}
		}
		v.SetBool(n)
		break
	case reflect.Int, reflect.Int8, reflect.Int16, reflect.Int32, reflect.Int64:
		n, err := strconv.ParseInt(s, 10, 64)
		if err != nil || v.OverflowInt(n) {
			return &ConvertTypeError{
				Type:  v.Type().String(),
				Value: s,
			}
		}
		v.SetInt(n)
		break
	case reflect.Uint, reflect.Uint8, reflect.Uint16, reflect.Uint32, reflect.Uint64, reflect.Uintptr:
		n, err := strconv.ParseUint(s, 10, 64)
		if err != nil || v.OverflowUint(n) {
			return &ConvertTypeError{
				Type:  v.Type().String(),
				Value: s,
			}
		}
		v.SetUint(n)
		break
	case reflect.Float32, reflect.Float64:
		n, err := strconv.ParseFloat(s, v.Type().Bits())
		if err != nil || v.OverflowFloat(n) {
			return &ConvertTypeError{
				Type:  v.Type().String(),
				Value: s,
			}
		}
		v.SetFloat(n)
		break
	}
	return nil
}

func unmarshaler(v reflect.Value) Unmarshaler {
	// If v is a named type and is addressable,
	// start with its address, so that if the type has pointer methods,
	// we find them.
	if v.Kind() != reflect.Ptr && v.Type().Name() != "" && v.CanAddr() {
		v = v.Addr()
	}
	if v.Type().NumMethod() > 0 && v.CanInterface() {
		if u, ok := v.Interface().(Unmarshaler); ok {
			return u
		}
	}
	return nil
}

func setJSON(f *field, s string) error {
	v := f.value
	if v.Kind() != reflect.Ptr {
		if !v.CanAddr() {
			return fmt.Errorf("%s is not addressable", v.Type().String())
		}
		v = v.Addr()
	}
	if !v.CanInterface() {
		return fmt.Errorf("%s is not interfaceable", v.Type().String())
	}
	if err := json.Unmarshal([]byte(s), v.Interface()); err != nil {
		return fmt.Errorf("json unmarshal error for field '%s'", f.field.Name)
	}
	return nil
}<|MERGE_RESOLUTION|>--- conflicted
+++ resolved
@@ -160,7 +160,6 @@
 		if err := g(f[i:j]); err != nil {
 			return err
 		}
-<<<<<<< HEAD
 		i = j
 	}
 	return nil
@@ -177,10 +176,7 @@
 		if !ok {
 			return fmt.Errorf("failed to load parameter for key '%s'", x.key)
 		}
-		err = set(x.value, aws.StringValue(p.Value))
-=======
-		err = set(x, *out.Parameter.Value)
->>>>>>> e061c338
+		err = set(x, aws.StringValue(p.Value))
 		if err != nil {
 			switch err := err.(type) {
 			case *ConvertTypeError:
