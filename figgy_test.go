package figgy

import (
	"fmt"
	"reflect"
	"testing"
	"time"

	"github.com/stretchr/testify/assert"

	"github.com/aws/aws-sdk-go/aws"
	"github.com/aws/aws-sdk-go/service/ssm"
	"github.com/aws/aws-sdk-go/service/ssm/ssmiface"
)

type MockSSMClient struct {
	ssmiface.SSMAPI
	Data map[string]*ssm.GetParameterOutput
}

func (c MockSSMClient) GetParameter(i *ssm.GetParameterInput) (*ssm.GetParameterOutput, error) {
	//TODO: Lookup key and mimic more closely how the aws sdk works, no key causes a panic
	return c.Data[*i.Name], nil
}

func (c MockSSMClient) GetParameters(i *ssm.GetParametersInput) (*ssm.GetParametersOutput, error) {
	var out = new(ssm.GetParametersOutput)
	if len(i.Names) > maxParameters {
		return nil, fmt.Errorf("max parameters exceeded: received %d, max %d", len(i.Names), maxParameters)
	}
	for _, n := range i.Names {
		p, ok := c.Data[aws.StringValue(n)]
		if !ok {
			out.InvalidParameters = append(out.InvalidParameters, n)
		} else {
			out.Parameters = append(out.Parameters, p.Parameter)
		}
	}
	return out, nil
}

func NewMockSSMClient() *MockSSMClient {
	m := &MockSSMClient{}
	m.Data = map[string]*ssm.GetParameterOutput{
		"bool": {
			Parameter: &ssm.Parameter{
				Name:  aws.String("bool"),
				Type:  aws.String("string"),
				Value: aws.String("true"),
			},
		},
		"int": {
			Parameter: &ssm.Parameter{
				Name:  aws.String("int"),
				Type:  aws.String("string"),
				Value: aws.String("2"),
			},
		},
		"int8": {
			Parameter: &ssm.Parameter{
				Name:  aws.String("int8"),
				Type:  aws.String("string"),
				Value: aws.String("3"),
			},
		},
		"int16": {
			Parameter: &ssm.Parameter{
				Name:  aws.String("int16"),
				Type:  aws.String("string"),
				Value: aws.String("4"),
			},
		},
		"int32": {
			Parameter: &ssm.Parameter{
				Name:  aws.String("int32"),
				Type:  aws.String("string"),
				Value: aws.String("5"),
			},
		},
		"int64": {
			Parameter: &ssm.Parameter{
				Name:  aws.String("int64"),
				Type:  aws.String("string"),
				Value: aws.String("6"),
			},
		},
		"uint": {
			Parameter: &ssm.Parameter{
				Name:  aws.String("uint"),
				Type:  aws.String("string"),
				Value: aws.String("7"),
			},
		},
		"uint8": {
			Parameter: &ssm.Parameter{
				Name:  aws.String("uint8"),
				Type:  aws.String("string"),
				Value: aws.String("8"),
			},
		},
		"uint16": {
			Parameter: &ssm.Parameter{
				Name:  aws.String("uint16"),
				Type:  aws.String("string"),
				Value: aws.String("9"),
			},
		},
		"uint32": {
			Parameter: &ssm.Parameter{
				Name:  aws.String("uint32"),
				Type:  aws.String("string"),
				Value: aws.String("10"),
			},
		},
		"uint64": {
			Parameter: &ssm.Parameter{
				Name:  aws.String("uint64"),
				Type:  aws.String("string"),
				Value: aws.String("11"),
			},
		},
		"uintptr": {
			Parameter: &ssm.Parameter{
				Name:  aws.String("uintptr"),
				Type:  aws.String("string"),
				Value: aws.String("12"),
			},
		},
		"float32": {
			Parameter: &ssm.Parameter{
				Name:  aws.String("float32"),
				Type:  aws.String("string"),
				Value: aws.String("12.1"),
			},
		},
		"float64": {
			Parameter: &ssm.Parameter{
				Name:  aws.String("float64"),
				Type:  aws.String("string"),
				Value: aws.String("12.2"),
			},
		},
		"duration": {
			Parameter: &ssm.Parameter{
				Name:  aws.String("duration"),
				Type:  aws.String("string"),
				Value: aws.String("3600000000000"),
			},
		},
		"durationstring": {
			Parameter: &ssm.Parameter{
				Name:  aws.String("durationstring"),
				Type:  aws.String("string"),
				Value: aws.String("3600s"),
			},
		},
		"pbool": {
			Parameter: &ssm.Parameter{
				Name:  aws.String("pbool"),
				Type:  aws.String("string"),
				Value: aws.String("true"),
			},
		},
		"pint": {
			Parameter: &ssm.Parameter{
				Name:  aws.String("pint"),
				Type:  aws.String("string"),
				Value: aws.String("13"),
			},
		},
		"pint8": {
			Parameter: &ssm.Parameter{
				Name:  aws.String("pint8"),
				Type:  aws.String("string"),
				Value: aws.String("14"),
			},
		},
		"pint16": {
			Parameter: &ssm.Parameter{
				Name:  aws.String("pint16"),
				Type:  aws.String("string"),
				Value: aws.String("15"),
			},
		},
		"pint32": {
			Parameter: &ssm.Parameter{
				Name:  aws.String("pint32"),
				Type:  aws.String("string"),
				Value: aws.String("16"),
			},
		},
		"pint64": {
			Parameter: &ssm.Parameter{
				Name:  aws.String("pint64"),
				Type:  aws.String("string"),
				Value: aws.String("17"),
			},
		},
		"puint": {
			Parameter: &ssm.Parameter{
				Name:  aws.String("puint"),
				Type:  aws.String("string"),
				Value: aws.String("18"),
			},
		},
		"puint8": {
			Parameter: &ssm.Parameter{
				Name:  aws.String("puint8"),
				Type:  aws.String("string"),
				Value: aws.String("19"),
			},
		},
		"puint16": {
			Parameter: &ssm.Parameter{
				Name:  aws.String("puint16"),
				Type:  aws.String("string"),
				Value: aws.String("20"),
			},
		},
		"puint32": {
			Parameter: &ssm.Parameter{
				Name:  aws.String("puint32"),
				Type:  aws.String("string"),
				Value: aws.String("21"),
			},
		},
		"puint64": {
			Parameter: &ssm.Parameter{
				Name:  aws.String("puint64"),
				Type:  aws.String("string"),
				Value: aws.String("22"),
			},
		},
		"puintptr": {
			Parameter: &ssm.Parameter{
				Name:  aws.String("puintptr"),
				Type:  aws.String("string"),
				Value: aws.String("23"),
			},
		},
		"pfloat32": {
			Parameter: &ssm.Parameter{
				Name:  aws.String("pfloat32"),
				Type:  aws.String("string"),
				Value: aws.String("23.1"),
			},
		},
		"pfloat64": {
			Parameter: &ssm.Parameter{
				Name:  aws.String("pfloat64"),
				Type:  aws.String("string"),
				Value: aws.String("23.2"),
			},
		},
		"string": {
			Parameter: &ssm.Parameter{
				Name:  aws.String("string"),
				Type:  aws.String("string"),
				Value: aws.String("this is a string"),
			},
		},
		"pstring": {
			Parameter: &ssm.Parameter{
				Name:  aws.String("pstring"),
				Type:  aws.String("string"),
				Value: aws.String("this is a ptr to a string"),
			},
		},
		"sliceint": {
			Parameter: &ssm.Parameter{
				Name:  aws.String("sliceint"),
				Type:  aws.String("string"),
				Value: aws.String("1,2,3,4,5"),
			},
		},
		"pduration": {
			Parameter: &ssm.Parameter{
				Name:  aws.String("pduration"),
				Type:  aws.String("string"),
				Value: aws.String("3600000000000"),
			},
		},
		"pdurationString": {
			Parameter: &ssm.Parameter{
				Name:  aws.String("pdurationstring"),
				Type:  aws.String("string"),
				Value: aws.String("3600s"),
			},
		},
		"simplejson": {
			Parameter: &ssm.Parameter{
				Name:  aws.String("simplejson"),
				Type:  aws.String("string"),
				Value: aws.String(`{"F1": 1, "F2": "2"}`),
			},
		},
		"simplejsonarray": {
			Parameter: &ssm.Parameter{
				Name:  aws.String("simplejsonarray"),
				Type:  aws.String("string"),
				Value: aws.String(`[{"F1": 1, "F2": "2"}]`),
			},
		},
		"badjson": {
			Parameter: &ssm.Parameter{
				Name:  aws.String("badjson"),
				Type:  aws.String("string"),
				Value: aws.String("invalid"),
			},
		},
	}
	return m
}

func NewTypes() *Types {
	return &Types{
		unexported: 100,
	}
}

type Types struct {
	Bool           bool          `ssm:"bool"`
	Int            int           `ssm:"int"`
	Int8           int8          `ssm:"int8"`
	Int16          int16         `ssm:"int16"`
	Int32          int32         `ssm:"int32"`
	Int64          int64         `ssm:"int64"`
	Uint           uint          `ssm:"uint"`
	Uint8          uint8         `ssm:"uint8"`
	Uint16         uint16        `ssm:"uint16"`
	Uint32         uint32        `ssm:"uint32"`
	Uint64         uint64        `ssm:"uint64"`
	Uintptr        uintptr       `ssm:"uintptr"`
	Float32        float32       `ssm:"float32"`
	Float64        float64       `ssm:"float64"`
	Duration       time.Duration `ssm:"duration"`
	DurationString time.Duration `ssm:"durationstring"`

	//UintptrStr uintptr

	PBool    *bool    `ssm:"pbool"`
	PInt     *int     `ssm:"pint"`
	PInt8    *int8    `ssm:"pint8"`
	PInt16   *int16   `ssm:"pint16"`
	PInt32   *int32   `ssm:"pint32"`
	PInt64   *int64   `ssm:"pint64"`
	PUint    *uint    `ssm:"puint"`
	PUint8   *uint8   `ssm:"puint8"`
	PUint16  *uint16  `ssm:"puint16"`
	PUint32  *uint32  `ssm:"puint32"`
	PUint64  *uint64  `ssm:"puint64"`
	PUintptr *uintptr `ssm:"puintptr"`
	PFloat32 *float32 `ssm:"pfloat32"`
	PFloat64 *float64 `ssm:"pfloat64"`

	String  string  `ssm:"string"`
	PString *string `ssm:"pstring"`

	Slice  []int  `ssm:"sliceint"`
	SliceP []*int `ssm:"sliceint"`

	Nested  Nested
	PNested *Nested

	Top  Top
	PTop *Top
	/*
		SliceN  []Nested
		SlicePN []*Nested
		PSliceN *[]Nested

		Interface  interface{}
		PInterface *interface{}
	*/
	unexported int
}

type str string

func (c *str) UnmarshalParameter(s string) error {
	*c = str("cs-" + s)
	return nil
}

type Nested struct {
	String  string  `ssm:"string"`
	PString *string `ssm:"pstring"`
}

type Top struct {
	String  string  `ssm:"string"`
	PString *string `ssm:"pstring"`
	Nested  Nested
}

func TestNonPtrAndNilInput(t *testing.T) {
	tests := map[string]struct {
		in   interface{}
		want error
	}{
		"nil":     {in: nil, want: &InvalidTypeError{Type: nil}},
		"non ptr": {in: struct{}{}, want: &InvalidTypeError{Type: reflect.TypeOf(struct{}{})}},
	}

	m := NewMockSSMClient()
	for n, tc := range tests {
		err := Load(m, tc.in)
		assert.EqualErrorf(t, err, tc.want.Error(), "unexpected error while executing test %s", n)
	}
}

func TestTypeConvert(t *testing.T) {
	ex := NewTypes()
	err := Load(NewMockSSMClient(), ex)
	if err != nil {
		t.Fatal(err)
	}
}

func TestUnmarshalIface(t *testing.T) {
	tests := map[string]struct {
		in   interface{}
		want interface{}
	}{
		"unmarshal string type alias": {
			in: &struct {
				AliasString str `ssm:"string"`
			}{},
			want: &struct {
				AliasString str
			}{
				AliasString: "cs-this is a string",
			},
		}}

	for n, tc := range tests {
		err := Load(NewMockSSMClient(), tc.in)
		if err != nil {
			t.Fatal(err)
		}
		assert.EqualValues(t, tc.in, tc.want, "test '%s' failed", n)
	}
}

func TestTypeConvertErrors(t *testing.T) {
	tests := map[string]struct {
		in   interface{}
		want error
	}{
		"invalid bool convert": {in: &struct {
			Bool bool `ssm:"string"`
		}{}, want: &ConvertTypeError{Field: "Bool", Type: "bool", Value: "this is a string"}},
		"invalid int convert": {in: &struct {
			Int int `ssm:"string"`
		}{}, want: &ConvertTypeError{Field: "Int", Type: "int", Value: "this is a string"}},
		"invalid uint convert": {in: &struct {
			UInt uint `ssm:"string"`
		}{}, want: &ConvertTypeError{Field: "UInt", Type: "uint", Value: "this is a string"}},
		"invalid float convert": {in: &struct {
			Float32 float32 `ssm:"string"`
		}{}, want: &ConvertTypeError{Field: "Float32", Type: "float32", Value: "this is a string"}},
		"invalid time.Duration convert": {in: &struct {
			Duration time.Duration `ssm:"string"`
		}{}, want: &ConvertTypeError{Field: "Duration", Type: "time.Duration", Value: "this is a string"}},
	}

	for n, tc := range tests {
		err := Load(NewMockSSMClient(), tc.in)
		assert.EqualError(t, err, tc.want.Error(), "test '%s' failed", n)
	}
}

<<<<<<< HEAD
func TestInvalidParams(t *testing.T) {
	var c struct {
		Invalid string `ssm:"/no/such/param"`
	}
	err := Load(NewMockSSMClient(), &c)
	assert.Error(t, err)
}

func TestMixedPlainAndDecryptParams(t *testing.T) {
	var c struct {
		Plain1   string `ssm:"string"`
		Plain2   bool   `ssm:"bool"`
		Decrypt1 int    `ssm:"int,decrypt"`
		Decrypt2 int32  `ssm:"int32,decrypt"`
	}
	err := Load(NewMockSSMClient(), &c)
	assert.NoError(t, err)
	assert.Equal(t, c.Plain1, "this is a string")
	assert.Equal(t, c.Plain2, true)
	assert.Equal(t, c.Decrypt1, 2)
	assert.Equal(t, c.Decrypt2, int32(5))
=======
type JSONTest struct {
	JSON  SimpleJSON  `ssm:"simplejson,json"`
	PJSON *SimpleJSON `ssm:"simplejson,json"`
	EJSON struct {
		F1 int
		F2 string
	} `ssm:"simplejson,json"`
	AJSON []SimpleJSON `ssm:"simplejsonarray,json"`
}

type SimpleJSON struct {
	F1 int
	F2 string
}

func TestJSON(t *testing.T) {
	var j JSONTest
	err := Load(NewMockSSMClient(), &j)
	assert.NoError(t, err)
	s := SimpleJSON{F1: 1, F2: "2"}
	assert.Equal(t, s, j.JSON)
	assert.NotNil(t, j.PJSON)
	assert.Equal(t, s, *j.PJSON)
	assert.EqualValues(t, s, j.EJSON)
	assert.Len(t, j.AJSON, 1)
	assert.Equal(t, s, j.AJSON[0])
}

func TestJSONError(t *testing.T) {
	var j struct {
		SimpleJSON `ssm:"badjson,json"`
	}
	err := Load(NewMockSSMClient(), &j)
	assert.Error(t, err)
}

func TestJSONWithUnmarshallerError(t *testing.T) {
	var j struct {
		Test str `ssm:"string,json"`
	}
	err := Load(NewMockSSMClient(), &j)
	assert.Error(t, err)
>>>>>>> e061c338
}

func TestTagParse(t *testing.T) {
	tests := map[string]struct {
		in   interface{}
		data interface{}
		want *field
		err  error
	}{
		"key only": {in: struct {
			Field string `ssm:"parsed"`
		}{}, want: &field{key: "parsed"}, err: nil},
		"with decrypt": {in: struct {
			Field string `ssm:"parsed,decrypt"`
		}{}, want: &field{key: "parsed", decrypt: true}, err: nil},
		"without key": {in: struct {
			Field string `ssm:","`
		}{}, want: nil, err: &TagParseError{Tag: ",", Field: "Field"}},
		"empty tag": {in: struct {
			Field string `ssm:""`
		}{}, want: nil, err: nil},
		"ignoreKey": {in: struct {
			Field string `ssm:"-"`
		}{}, want: nil, err: nil},
		"with parameter": {in: struct {
			Fields string `ssm:"/{{.Env}}/environment"`
		}{}, want: &field{key: "/dev/environment"},
			data: struct{ Env string }{"dev"}},
		"with json": {in: struct {
			Field string `ssm:"simplejson,json"`
		}{}, want: &field{key: "simplejson", json: true}, err: nil},
	}

	for n, tc := range tests {
		f := reflect.TypeOf(tc.in).Field(0) //Not the safest assumption
		tag, err := tag(f, tc.data)
		if tc.want != nil {
			assert.Equalf(t, tc.want.key, tag.key, "keys are do not match for test %s", n)
			assert.Equalf(t, tc.want.decrypt, tag.decrypt, "decrypt flag does not match for test %s", n)
		}
		if err != nil {
			assert.EqualError(t, err, tc.err.Error())
		}
	}
}

func TestPartition(t *testing.T) {
	var tests = []struct {
		in   []bool
		lenp int
		lend int
	}{
		{nil, 0, 0},
		{[]bool{}, 0, 0},
		{[]bool{false}, 1, 0},
		{[]bool{true}, 0, 1},
		{[]bool{false, true}, 1, 1},
		{[]bool{true, false}, 1, 1},
		{[]bool{false, false}, 2, 0},
		{[]bool{true, true}, 0, 2},
		{[]bool{true, false, true}, 1, 2},
		{[]bool{false, true, false}, 2, 1},
		{[]bool{false, false, true}, 2, 1},
		{[]bool{true, false, false}, 2, 1},
		{[]bool{false, false, false}, 3, 0},
		{[]bool{true, true, true}, 0, 3},
	}
	for _, x := range tests {
		f := makePartitionFields(x.in)
		plain, decrypt := partitionFields(f, func(x *field) bool {
			return x.decrypt
		})
		assert.Len(t, plain, x.lenp)
		assert.Len(t, decrypt, x.lend)
		for i := range plain {
			assert.Equal(t, false, plain[i].decrypt)
		}
		for i := range decrypt {
			assert.Equal(t, true, decrypt[i].decrypt)
		}
	}
}

func makePartitionFields(x []bool) []*field {
	if x == nil {
		return nil
	}
	f := make([]*field, len(x))
	for i := range x {
		f[i] = &field{decrypt: x[i]}
	}
	return f
}<|MERGE_RESOLUTION|>--- conflicted
+++ resolved
@@ -470,7 +470,6 @@
 	}
 }
 
-<<<<<<< HEAD
 func TestInvalidParams(t *testing.T) {
 	var c struct {
 		Invalid string `ssm:"/no/such/param"`
@@ -492,7 +491,8 @@
 	assert.Equal(t, c.Plain2, true)
 	assert.Equal(t, c.Decrypt1, 2)
 	assert.Equal(t, c.Decrypt2, int32(5))
-=======
+}
+
 type JSONTest struct {
 	JSON  SimpleJSON  `ssm:"simplejson,json"`
 	PJSON *SimpleJSON `ssm:"simplejson,json"`
@@ -535,7 +535,6 @@
 	}
 	err := Load(NewMockSSMClient(), &j)
 	assert.Error(t, err)
->>>>>>> e061c338
 }
 
 func TestTagParse(t *testing.T) {
